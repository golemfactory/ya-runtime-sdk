[package]
name = "ya-runtime-sdk"
<<<<<<< HEAD
description = "Facilitates creating new runtimes for Yagna"
version = "0.3.0"
=======
description = "Facilitates creation of new runtimes for Yagna"
version = "0.2.2"
>>>>>>> 43fff4c3
authors = ["Golem Factory <contact@golem.network>"]
edition = "2018"
license = "GPL-3.0"
homepage = "https://github.com/golemfactory/ya-runtime-sdk"
repository = "https://github.com/golemfactory/ya-runtime-sdk"
readme = "../README.md"

[features]
default = []
macros = ["ya-runtime-sdk-derive"]

[dependencies.ya-runtime-api]
<<<<<<< HEAD
# version = "0.5"
=======
version = "0.4.1"
>>>>>>> 43fff4c3
features = ["codec"]
git = "https://github.com/golemfactory/yagna"
rev = "b378af18e585c0d04616d1ea1878b62bc0909b84"


[dependencies.ya-runtime-sdk-derive]
version = "0.1"
path = "../ya-runtime-sdk-derive"
optional = true

[dependencies]
anyhow = "1.0"
directories = "3.0"
futures = "0.3"
serde = { version = "^1.0", features = ["derive"] }
serde_json = "1.0"
serde_yaml = "0.8"
structopt = "0.3"
tokio = { version = "1", features = ["io-std", "io-util", "macros", "rt"] }
toml = "0.5"

[dev-dependencies]
tempdir = "0.3"<|MERGE_RESOLUTION|>--- conflicted
+++ resolved
@@ -1,12 +1,7 @@
 [package]
 name = "ya-runtime-sdk"
-<<<<<<< HEAD
-description = "Facilitates creating new runtimes for Yagna"
+description = "Facilitates creation of new runtimes for Yagna"
 version = "0.3.0"
-=======
-description = "Facilitates creation of new runtimes for Yagna"
-version = "0.2.2"
->>>>>>> 43fff4c3
 authors = ["Golem Factory <contact@golem.network>"]
 edition = "2018"
 license = "GPL-3.0"
@@ -19,11 +14,7 @@
 macros = ["ya-runtime-sdk-derive"]
 
 [dependencies.ya-runtime-api]
-<<<<<<< HEAD
 # version = "0.5"
-=======
-version = "0.4.1"
->>>>>>> 43fff4c3
 features = ["codec"]
 git = "https://github.com/golemfactory/yagna"
 rev = "b378af18e585c0d04616d1ea1878b62bc0909b84"
