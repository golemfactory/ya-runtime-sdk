--- conflicted
+++ resolved
@@ -1,11 +1,7 @@
 [package]
 name = "ya-runtime-sdk"
 description = "Facilitates creating new runtimes for Yagna"
-<<<<<<< HEAD
 version = "0.1.2"
-=======
-version = "0.1.1"
->>>>>>> b502d74c
 authors = ["Golem Factory <contact@golem.network>"]
 edition = "2018"
 license = "GPL-3.0"
@@ -17,15 +13,10 @@
 macros = ["ya-runtime-sdk-derive"]
 
 [dependencies.ya-runtime-api]
-<<<<<<< HEAD
 version = "0.4"
 features = ["codec"]
 git = "https://github.com/golemfactory/yagna.git"
 rev = "fa2a42b985831e28e5b3d3032c8be8809ceb0514"
-=======
-version = "0.3.1"
-features = ["codec"]
->>>>>>> b502d74c
 
 [dependencies.ya-runtime-sdk-derive]
 version = "0.1"
