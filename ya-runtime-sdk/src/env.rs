--- conflicted
+++ resolved
@@ -21,17 +21,11 @@
     }
 
     /// Parse command line arguments
-<<<<<<< HEAD
-    fn cli(&mut self, name: &str, version: &str) -> anyhow::Result<C> {
-        let name = self.runtime_name().unwrap_or_else(|| name.to_string());
-        parse_cli(&name, version, self.args())
-=======
     fn cli(&mut self, project_name: &str, project_version: &str) -> anyhow::Result<C> {
         let name = self
             .runtime_name()
             .unwrap_or_else(|| project_name.to_string());
         parse_cli(&name, project_version, self.args())
->>>>>>> 5ca3968d
     }
 }
 
