--- conflicted
+++ resolved
@@ -3,11 +3,7 @@
     "ya-runtime-sdk-derive",
     "ya-runtime-sdk",
     "examples/*"
-<<<<<<< HEAD
 ]
 
 [patch.crates-io]
-ya-runtime-api = { git = "https://github.com/golemfactory/yagna.git", rev = "a69fbd1317c48245c046de29ad8437729da9b3aa", optional = true }
-=======
-]
->>>>>>> 5ca3968d
+ya-runtime-api = { git = "https://github.com/golemfactory/yagna.git", rev = "862cc71361fb4ac6d438a93bb43dd472648bb51e", optional = true }